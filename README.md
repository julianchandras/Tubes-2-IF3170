# Tubes-2-IF3170

<<<<<<< HEAD
Init virtual environment

=======
## Setup Instructions

### 1. Initialize Virtual Environment
>>>>>>> 3f407ca6
```
$ python -m venv venv
```

<<<<<<< HEAD
Activate virtual environment

- For windows,

  ```
  $ .\venv\Scripts\Activate
  ```

- For linux,

  ```
  source ./venv/bin/activate
  ```

Install requirements

```
$ pip install -r requirements.txt
```

Jika tambah requirements, install di venv, lalu di akhir save ke requirements.txt

=======
### 2. Activate virtual environment
```
$ .\venv\Scripts\Activate
```

### 3. Install requirements
```
$ pip install -r requirements.txt
```
### 4. Add New Requirements
>>>>>>> 3f407ca6
```
$ pip freeze > requirements.txt
```

## Team Members and Responsibilities
| Name                     | NIM       | Tasks                                      |
|--------------------------|-----------|--------------------------------------------|
| Dewantoro Triatmojo      | 13522011  | Optimize Model KNN, Optimize Model ID3, Feature Engineering |
| Nyoman Ganadipa          | 13522066  | Data Validation, Handling Missing Data, Handling Outlier Data, Remove Duplicates |
| Julian Chandra Sutadi    | 13522080  | Model KNN, ID3, Naive Bayes                |
| Rayhan Fadhlan Azka      | 13522095  | Data Preprocessing, Save & Testing Model   |<|MERGE_RESOLUTION|>--- conflicted
+++ resolved
@@ -1,41 +1,12 @@
 # Tubes-2-IF3170
 
-<<<<<<< HEAD
-Init virtual environment
-
-=======
 ## Setup Instructions
 
 ### 1. Initialize Virtual Environment
->>>>>>> 3f407ca6
 ```
 $ python -m venv venv
 ```
 
-<<<<<<< HEAD
-Activate virtual environment
-
-- For windows,
-
-  ```
-  $ .\venv\Scripts\Activate
-  ```
-
-- For linux,
-
-  ```
-  source ./venv/bin/activate
-  ```
-
-Install requirements
-
-```
-$ pip install -r requirements.txt
-```
-
-Jika tambah requirements, install di venv, lalu di akhir save ke requirements.txt
-
-=======
 ### 2. Activate virtual environment
 ```
 $ .\venv\Scripts\Activate
@@ -45,8 +16,8 @@
 ```
 $ pip install -r requirements.txt
 ```
-### 4. Add New Requirements
->>>>>>> 3f407ca6
+
+### 4. Adding requirements
 ```
 $ pip freeze > requirements.txt
 ```
